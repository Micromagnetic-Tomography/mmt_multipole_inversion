--- conflicted
+++ resolved
@@ -1,652 +1,602 @@
-from enum import EnumCheck
-import numpy as np
-import time
-# import datetime
-import json
-# from scipy.special import sph_harm
-import scipy.linalg as slin
-# import warnings
-# try:
-#     import tensorflow as tf
-# except ModuleNotFoundError:
-#     warnings.warn('Could not import Tensorflow')
-from pathlib import Path
-
-# CUDA modules for populating the suscept matrix (if available)
-try:
-    from .susceptibility_modules.cuda import cudalib as sus_cudalib
-    HASCUDA = True
-except ImportError:
-    HASCUDA = False
-
-# Suscept modules:
-from . import susceptibility_modules as sus_mods
-
-from typing import Optional
-from typing import Literal  # Working with Python >3.8
-from typing import Union    # Working with Python >3.8
-from collections.abc import Callable
-from . import plot_tools as pt
-
-# For the mask using image:
-import PIL
-import scipy.interpolate as si
-
-import logging
-# Notice this will inherit the params of the root looger in __init__
-LOGGER = logging.getLogger(__name__)
-
-# -----------------------------------------------------------------------------
-
-_SusOptions = Literal['spherical_harmonics_basis',
-                      'maxwell_cartesian_polynomials',
-                      'cartesian_spherical_harmonics',
-                      'spherical_harmonics_basis_area',
-                      'spherical_harmonics_basis_volume'
-                      ]
-_ExpOptions = Literal['dipole', 'quadrupole', 'octupole']
-_MethodOptions = Literal['numba', 'cuda']
-_InvMethodOps = Literal['np_pinv', 'sp_pinv', 'sp_pinv2', 'direct']
-
-
-class MultipoleInversion(object):
-    """Class to perform multipole inversions
-
-    Class to perform multipole inversions of a magnetic scan surface into
-    multiple magnetic sources located within a sample. Specifications of
-    the scan grid and the magnetic particles in the sample can be generated
-    using the `MagneticSample` class. The sensors of the magnetic scan surface
-    are modelled either as point sensors or sensor with cuboid shape (volume).
-    """
-
-    def __init__(self,
-                 sample_config_file: Union[str, Path],
-                 sample_arrays: Optional[Union[str, Path]],  # TODO: set to npz file
-                 expansion_limit: _ExpOptions = 'quadrupole',
-                 sus_functions_module: _SusOptions = 'spherical_harmonics_basis'
-                 ) -> None:
-        """
-        Parameters
-        ----------
-        sample_config_file
-            Path to a `json` file with the specifications of the scan grid and
-            the magnetic particles. The following keys are mandatory::
-                Scan height Hz
-                Scan area x-dimension Sx
-                Scan area y-dimension Sy
-                Scan x-step Sdx
-                Scan y-step Sdy
-                Number of particles
-                Time stamp
-            The following are optional::
-                Sensor origin x
-                Sensor origin y
-                Sensor dimensions
-            Sensor dimensions are required if a 2D or 3D sensor is used. The
-            sensor origins are the coordinates of the lower left sensor center,
-            in the scanning surface. By default it is `(0.0, 0.0)`. The sensor
-            grid in each dimension (`x` or `y`) is computed as multiples of
-            `Scan area / Scan step`
-        sample_arrays
-            An `npz` file containing the scan signal Bz and the particle
-            positions (magnetic sources). The file can contain other
-            information as well but it is not read here. If the two arrays are
-            not specified they can be set manually using the `Bz_array` and
-            `particle_positions` class variables.
-        expansion_limit
-            Higher order multipole term to compute the field contribution from
-            the potential of the magnetic particles. Options:
-                `dipole`, `quadrupole`, `octupole`
-        sus_functions_module
-            Spherical harmonic basis for the susceptibility matrix used for the
-            multipole inversion. The fully orthogonal and linearly independent
-            basis is the `spherical_harmonics_basis`. Other options are not
-            orthogonal but might be necessary for comparison. These modules
-            populate the forward matrix with the assumption that sensors are a
-            point, which can be seen as sensors with an area or volume where
-            the magnetic flux from the sources is treated as constant.
-            Alternatively, susceptibility modules ending with `_area` or
-            `_volume` model the sensors using a geometry with a higher
-            dimension, e.g. a rectangle, where the magnetic flux is integrated
-            within it. For details see the comments in the libraries in the
-            `sus_functions_module/` directory and the Notes.
-
-        Notes
-        -----
-        Mathematical details for the multipole inversion can be found in::
-
-            D. Cortés-Ortuño, K. Fabian, L. V. de Groot
-            Single Particle Multipole Expansions From Micromagnetic Tomography
-            G^3, 22(4), e2021GC009663 (2021)
-            https://agupubs.onlinelibrary.wiley.com/doi/abs/10.1029/2021GC009663
-
-        """
-
-        # Set the module from which to find the Bz susceptibility functions,
-        # which is specified using the sus_functions_module argument
-        self.sus_mod = getattr(sus_mods, sus_functions_module)
-
-        self._expansion_limit = 'dipole'  # set default value
-        self.expansion_limit = expansion_limit  # update def value
-
-        expected_arrays = ['Bz_array', 'particle_positions']
-        # self.Bz_array = np.empty(0)
-        self.particle_positions = None
-
-        # Any other array in the NPZ file will be loaded here
-        if sample_arrays:
-            data = np.load(sample_arrays)
-            for key, value in data.items():
-                setattr(self, key, value)
-
-            for key in expected_arrays:
-                if key not in data.keys():
-                    LOGGER.info(f'*{key}* array required for calculations. Set manually.')
-
-        # Optional sequence to set the origin of scan positions
-        # self.scan_origin = (0.0, 0.0)
-
-        # TODO: Wrap all key dict analysis in function??
-        #
-        # Load metadata
-        with open(sample_config_file, 'r') as f:
-            metadict = json.load(f)
-
-        # Set the following keys from the json file as class parameters with
-        # the 'value' as name, e.g. scan height is set in self.Hz
-        multInVDict = {"Scan height Hz": 'Hz',
-                       "Scan area x-dimension Sx": 'Sx',
-                       "Scan area y-dimension Sy": 'Sy',
-                       "Scan x-step Sdx": 'Sdx',
-                       "Scan y-step Sdy": 'Sdy',
-                       "Number of particles": 'N_particles',
-                       "Time stamp": 'time_stamp',
-                       # Set the variables sensor_origin_x / y  if
-                       # found in the json file dict, otherwise set them to 0.0
-                       "Sensor origin x": ('sensor_origin_x', 0.0),
-                       "Sensor origin y": ('sensor_origin_y', 0.0),
-                       # Sensor dimensions (empty tuple if not specified)
-                       "Sensor dimensions": ('sensor_dims', ()),
-                       }
-
-        for k, v in multInVDict.items():
-            if isinstance(v, tuple):
-                setattr(self, v[0], metadict.get(k, v[1]))
-            else:
-                setattr(self, v, metadict.get(k))
-
-            if k not in metadict.keys():
-                LOGGER.info(f'Parameter {k} not found in json file')
-                # For dict keys in multInVDict that have a default value: inform use of def value
-                if isinstance(v, tuple):
-                    LOGGER.info(f'Setting {k} value to {v[1]}')
-
-        for k in metadict.keys():
-            if k not in multInVDict.keys():
-                print(f'Not using parameter {k} in json file')
-                LOGGER.info(f'Not using parameter {k} in json file')
-
-        self.generate_measurement_mesh()
-
-        # Instantiate the forward matrix
-        self.Q = np.empty(0)
-
-    @property
-    def expansion_limit(self):
-        return self._expansion_limit
-
-    @expansion_limit.setter
-    def expansion_limit(self, string_value: str):
-        # This will determine the number of columns in the forward calculation
-        if string_value == 'dipole':
-            self._N_cols = 3
-        elif string_value == 'quadrupole':
-            self._N_cols = 8
-        elif string_value == 'octupole':
-            self._N_cols = 15
-        else:
-            raise Exception('Specify a valid expansion limit for the multipole calculation')
-        self._expansion_limit = string_value
-
-        # Reset the Q matrix whose size depends on _N_cols
-        self.Q = np.empty(0)
-
-
-    @property
-    def Bz_array(self):
-        return self._Bz_array
-
-    @Bz_array.setter
-    def Bz_array(self, Bz_array: np.ndarray):
-        """
-        """
-        self._Bz_array = Bz_array
-        LOGGER.info(f'Bz data matrix size    : {self._Bz_array.shape[0]} x {self._Bz_array.shape[1]}')
-        LOGGER.info('Bz data memory         : {:.4f} Mb'.format(self._Bz_array.nbytes / (1024 * 1024)))
-
-        # TODO: Problem here if Bz array was not specified::
-        # Generate field mask array with True everywhere as default
-        LOGGER.warning('Bz array set. Setting raw fieldMask array')
-        self.fieldMask = np.ones_like(self._Bz_array).astype(bool)
-
-    def generate_measurement_mesh(self):
-        """Generate coordinates for the measurement mesh
-
-        The number of grid points in each direction (`xy`) are calculated by
-        rounding the lateral size by the grid step size, e.g. `round(Sx / Sdx)`
-        """
-
-        # TODO: Check that Sx/Sy correspond to the dimensions of the Bz array
-        # Generate measurement mesh
-        self.Sx_range = self.sensor_origin_x + np.arange(round(self.Sx / self.Sdx)) * self.Sdx
-        self.Sy_range = self.sensor_origin_y + np.arange(round(self.Sy / self.Sdy)) * self.Sdy
-        self.Nx_surf = len(self.Sx_range)
-        self.Ny_surf = len(self.Sy_range)
-
-        LOGGER.info('Scanning array sizes (row x col)')
-        LOGGER.info(f'Computed Sx x Sy sizes : {len(self.Sy_range)} x {len(self.Sx_range)}')
-
-        self.N_sensors = self.Nx_surf * self.Ny_surf
-
-        # TODO: Check the memory usage by saving the scan positions matrix 
-        self.scan_positions = np.ones((self.N_sensors, 3))
-        X_pos, Y_pos = np.meshgrid(self.Sx_range, self.Sy_range)
-        self.scan_positions[:, :2] = np.stack((X_pos, Y_pos), axis=2).reshape(-1, 2)
-        self.scan_positions[:, 2] *= self.Hz
-        LOGGER.info('Scan positions array memory: {:.4f} Mb'.format(self.scan_positions.nbytes / (1024 * 1024)))
-
-    def generate_forward_matrix(self, optimization: _MethodOptions = 'numba'):
-        """
-        Generate the forward matrix adding the field contribution from all
-        the particles for every grid point at the scan surface. The field is
-        computed from the scalar potential of the particles approximated with
-        the multipole expansion up to the order specified by
-        self.expansion_limit
-
-        Parameters
-        ----------
-        optimization
-            The method to optimize the calculation of the matrix elements:
-            `numba` or `cuda`
-
-        Notes
-        -----
-        In case of using one of the `_area` or `_volume` susceptibility
-        modules, where the sensor is modelled in 2D or 3D, remember to specify
-        the `self.sensor_dims` tuple with the dimensions of the sensor
-        """
-        # WARNING: Not checking wrong types here, we rely on Type hints
-
-        # Moment vec m = [mx[0], my[0], mz[0], ... , mx[N-1], my[N-1], mz[N-1]]
-        # Position vector  p = [(x[0], y[0]),  ... , x[
-        # Generate  forward matrix
-        # Q[i, j] =
-
-        # The total flux array according to the specified expansion limit
-        self.Q = np.zeros(shape=(self.N_sensors, self._N_cols * self.N_particles))
-        LOGGER.info('Green matrix memory: {:.4f} Mb'.format(self.Q.nbytes / (1024 * 1024)))
-
-        # print('pos array:', particle_positions.shape)
-        t0 = time.time()
-
-        mp_order = {'dipole': 1, 'quadrupole': 2, 'octupole': 3}
-
-        if optimization == 'cuda':
-            if len(self.sensor_dims) == 0:
-                if HASCUDA is False:
-                    raise RuntimeError('The cuda method is not available. Stopping calculation')
-
-                # Verbose only if logger is NOTSET, DEBUG or INFO
-                verb = 1 if LOGGER.level <= 20 else 0
-                sus_cudalib.SHB_populate_matrix(self.particle_positions,
-                                                self.scan_positions,
-                                                self.Q,
-                                                self.N_particles, self.N_sensors,
-                                                mp_order[self.expansion_limit],
-                                                verb)
-
-        # For all the particles, whose positions are stored in the pos array
-        # (N_particles x 3), compute the dipole (3 terms), quadrupole (5 terms)
-        # or octupole (7 terms) contributions. Here we populate the Q array
-        # using the numba-optimised susceptibility functions
-        elif optimization == 'numba':
-            if len(self.sensor_dims) == 0:
-                self.sus_mod.dipole_Bz_sus(self.particle_positions, self.scan_positions,
-                                           self.Q, self._N_cols)
-                if self.expansion_limit in ['quadrupole', 'octupole']:
-                    self.sus_mod.quadrupole_Bz_sus(self.particle_positions,
-                                                   self.scan_positions,
-                                                   self.Q, self._N_cols)
-                if self.expansion_limit in ['octupole']:
-                    self.sus_mod.octupole_Bz_sus(self.particle_positions,
-                                                 self.scan_positions,
-                                                 self.Q, self._N_cols)
-
-            # AREA SENSOR
-            elif len(self.sensor_dims) == 2:
-                if self._expansion_limit == 'octupole':
-                    self.Q = np.empty(0)
-                    raise ValueError('Octupole expansion_limit for area sensors not implemented')
-                self.sus_mod.multipole_Bz_sus(self.particle_positions, self.scan_positions,
-                                              self.Q, self._N_cols,
-                                              *self.sensor_dims,
-                                              mp_order[self.expansion_limit]
-                                              )
-                aream = 1 / (4 * self.sensor_dims[0] * self.sensor_dims[1])
-                # Convert area flux to average flux per sensor
-                np.multiply(self.Q, aream, out=self.Q)
-
-            # VOLUME SENSOR
-            elif len(self.sensor_dims) == 3:
-                if self._expansion_limit == 'octupole':
-                    self.Q = np.empty(0)
-                    raise ValueError('Octupole expansion_limit for volume sensors not implemented')
-                self.sus_mod.multipole_Bz_sus(self.particle_positions, self.scan_positions,
-                                              self.Q, self._N_cols,
-                                              *self.sensor_dims,
-                                              mp_order[self.expansion_limit]
-                                              )
-                volm = 1 / (8 * self.sensor_dims[0] * self.sensor_dims[1] * self.sensor_dims[2])
-                # Convert volume flux to average flux per sensor
-                np.multiply(self.Q, volm, out=self.Q)
-            else:
-                raise ValueError('Wrong sensor dimensions')
-        else:
-            raise ValueError(f'Optimization {optimization} not valid')
-
-        t1 = time.time()
-        LOGGER.info(f'Generation of Q matrix took: {t1 - t0:.4f} s')
-        # print('Q shape:', Q.shape)
-
-
-    def generate_field_mask(self, fieldMaskTool: Union[Callable[[np.ndarray], bool], np.ndarray, str, Path]):
-        """Creates a mask array for the Bz field array
-
-        Parameters
-        ----------
-        fieldMaskTool
-            This method accepts different ways to create a filter where no data
-            is specified.  FUNCTION: define a function that depends on
-            `r=(x,y)` as argument, which returns `True` for sites with data and
-            `False` where data is filtered. ARRAY: which has the same
-            dimensions as the `Bz` scanning data array, and where True/False or
-            1/0 is for sites with/without data. STR or PATH: to an image file
-            in black and white, where black pixels are specified for sensor
-            data that is filtered/removed.
-        """
-
-        # Function of 2 variables (scanning field plane): x,y
-        if callable(fieldMaskTool):
-            self.fieldMask.shape = (-1)
-            for i, r in enumerate(self.scan_positions[:, :2]):
-                self.fieldMask[i] = fieldMaskTool(r)
-            self.fieldMask.shape = (self.Sy_range.shape[0], -1)
-        # Numpy array:
-        elif isinstance(fieldMaskTool, np.ndarray):
-            # Check that shapes are the same; np also checks that it can copy correctly
-            if not (fieldMaskTool.shape[0] == self.fieldMask.shape[0]
-                    and fieldMaskTool.shape[1] == self.fieldMask.shape[1]):
-                raise ValueError('Array fieldMaskTool does not match Bz array'
-                                 f' with shape {self.fieldMask.shape[0]} x {self.fieldMask.shape[1]}')
-            else:
-                self.fieldMask[:] = fieldMaskTool
-        elif isinstance(fieldMaskTool, (str, Path)):
-            # if self.verbose:
-            #     print('Using image')
-
-            # Error opening file is handled by PIL.Image
-            with PIL.Image.open(fieldMaskTool) as imFile:
-                # Make a two color map by converting the image
-                # im = imFile.convert(mode='P', palette=PIL.Image.Palette.ADAPTIVE, colors=2)
-                # imFile.load()
-                imFile = PIL.ImageChops.invert(imFile)  # Invert white/black to get 1 at white pixels, 0 at black
-                imFile = imFile.convert(mode='P', palette=PIL.Image.Palette.ADAPTIVE, colors=2)
-                # NOTE: PILlow image loading sets y axis in the opposite direction c/t Cartesian axes
-                im_arr = np.asarray(imFile)[::-1, :]
-
-            if not ((im_arr.shape[0] == self.fieldMask.shape[0]) and 
-                    (im_arr.shape[1] == self.fieldMask.shape[1])):
-                LOGGER.info('Interpolating image into mask')
-
-                # NOTE: the xrange is discretized bythe number of columns
-                im_xrange = np.linspace(self.Sx_range[0], self.Sx_range[-1], im_arr.shape[1])
-                im_yrange = np.linspace(self.Sy_range[0], self.Sy_range[-1], im_arr.shape[0])
-                # im_positions = np.ones((self.N_sensors, 2))
-                # X_pos, Y_pos = np.meshgrid(im_xrange, im_yrange)
-                # im_positions[:, :2] = np.stack((X_pos, Y_pos), axis=2).reshape(-1, 2)
-                # im_positions[:, 2] *= self.Hz
-
-                # NOTE: Easier: use rescaling from PILLOW
-                # imRes = im.resize(size=(self.Sx_range.shape[0], self.Sy_range.shape[0]),
-                #                   resample=PIL.Image.Resampling.NEAREST)
-                # imRes = imRes.convert(mode='P', palette=PIL.Image.Palette.ADAPTIVE, colors=2)
-
-                # More precise: use scipy interpolation in 2D; the method uses np.meshgrid with
-                # indexing='ij' (matrix order), so the row coordinate increases first. To fit the image, we have
-                # to transpose the image array
-                interp = si.RegularGridInterpolator((im_xrange, im_yrange), im_arr.T, method='nearest') 
-                idata = interp(self.scan_positions[:, [0, 1]])
-                # Reshape to recover the mask with Cartesian axes coordinates
-                self.fieldMask[:] = idata.reshape(self.Sy_range.shape[0], -1)
-
-            else:
-                LOGGER.info('Using the specified image with original resolution')
-                self.fieldMask[:] = im_arr
-
-        # Expect that the array only contain 0s and 1s
-        self.fieldMask.astype(bool)
-
-
-    def compute_inversion(self,
-                          method: _InvMethodOps = 'sp_pinv',
-                          apply_field_mask: bool = False,
-                          sigma_field_noise: Optional[float] = None,
-                          **method_kwargs
-                          ):
-        """
-        Computes the multipole inversion. Results are saved in the
-        `inv_multipole_moments` and `inv_Bz_array` variables. This method
-        requires the generation of the `Q` matrix, hence the
-        `generate_forward_matrix` method using `numba` is called if `Q` has not
-        been set. To optimize the calculation of `Q`, call the function before
-        this method.
-
-        Parameters
-        ----------
-        method
-            The numerical method to perform the inversion. Options:
-                np_pinv  -> Numpy's pinv
-                sp_pinv  -> Scipy's pinv (not recommended -> memory issues)
-                sp_pinv2 -> Scipy's pinv2 (this will call sp_pinv instead)
-<<<<<<< HEAD
-                direct   -> direct inverse (quickest and most memory efficient)
-=======
-        apply_field_mask
-            Set `True` if a masking array is used for the magnetic field. The
-            mask must be created using the `generate_field_mask` method, which
-            sets the `self.fieldMask` array for the `Bz` field. Values labeled
-            as `False` are ignored.
->>>>>>> 97802b0b
-        sigma_field_noise
-            If a `float` is specified, a covariance matrix is produced and
-            stored in the `covariance_matrix` variable. This matrix uses
-            the value of `sigma` as the standard deviation of uncorrelated
-            noise in the magnetic flux field. Units are T m^2. In addition, the
-            standard deviation of the magnetic moments are calculated and
-            stored in the `inv_moments_std` 2D array where every row has the
-            results per grain. For details, see
-            [F. Out et al. Geochemistry, Geophysics, Geosystems 23(4). 2022]
-        **method_kwargs
-            Extra parameters passed to Numpy or Scipy functions. For Numpy, the
-            tolerance can be set using `rcond` while for `Scipy` it is
-            recommended to use `atol` and `rtol`. See their documentations for
-            detailed information.
-        """
-        if self.Q.size == 0:
-            LOGGER.info('Generating forward matrix')
-            self.generate_forward_matrix()
-<<<<<<< HEAD
-        if method == 'direct':
-            if self.Q.size == 0:
-                if self.verbose:
-                    print('Generating forward matrix')
-                self.generate_forward_matrix()
-            Bz_Data = np.reshape(self.Bz_array, self.N_sensors, order='C')
-            if self.verbose:
-                print('Using direct inversion')
-            self.inv_multipole_moments, res, rnk, s = slin.lstsq(
-                self.Q, Bz_Data, **method_kwargs)
-            self.inv_multipole_moments.shape = (self.N_particles, self._N_cols)
-            # Forward field
-            self.inv_Bz_array = np.matmul(self.Q,
-                                          self.inv_multipole_moments.reshape(-1))
-            self.inv_Bz_array.shape = (self.Ny_surf, self.Nx_surf)
-        else:
-            if method == 'np_pinv':
-                if self.verbose:
-                    print('Using numpy.pinv for inversion')
-                self.IQ = np.linalg.pinv(self.Q, **method_kwargs)
-            elif method == 'sp_pinv' or method == 'sp_pinv2':
-                if self.verbose:
-                    print('Using scipy.linalg.pinv for inversion')
-                self.IQ = slin.pinv(self.Q, **method_kwargs)
-            # elif method == 'tf_pinv':
-            #     if self.verbose:
-            #         print('Using tf.linalg.pinv for inversion')
-            #     self.IQ = tf.linalg.pinv(self.Q, rcond=rcond, **method_kwargs)
-            else:
-                raise ValueError(f'Method {method} not implemented')
-
-            # print('Bz_data shape OLD:', Bz_array.shape)
-            Bz_Data = np.reshape(self.Bz_array, self.N_sensors, order='C')
-            # print('Bz_data shape:', Bz_Data.shape)
-            # print('IQ shape:', IQ.shape)
-            self.inv_multipole_moments = np.dot(self.IQ, Bz_Data)
-            self.inv_multipole_moments.shape = (self.N_particles, self._N_cols)
-            # print('mags:', mags.shape)
-
-            # Forward field
-            self.inv_Bz_array = np.matmul(self.Q,
-                                          self.inv_multipole_moments.reshape(-1))
-            self.inv_Bz_array.shape = (self.Ny_surf, -1)
-
-            # Generate covariance matrix if sigma not none
-            if isinstance(sigma_field_noise, float):
-                self.covariance_matrix = (sigma_field_noise ** 2) * np.matmul(self.IQ, self.IQ.transpose())
-                # Compute the std deviation in the mag moments solutions
-                self.inv_moments_std = np.sqrt(np.diag(self.covariance_matrix))
-                # Reshape into (N_particles, N_multipoles) matrix
-                self.inv_moments_std.shape = (self.N_particles, -1)
-=======
-
-        #idx = np.arange(len(self.Q))
-        #if mask is not None:
-        #    assert len(mask) == len(self.Q), ('mask has incorrect length, '
-        #                                      f'should be: {len(self.Q)}')
-        #    idx = np.where(mask == 0)[0]
-
-        # Reshape Bz (without copy!) to pass it to the C/cuda/numba libraries
-        # NOTE: This reshape of Bz_array assumes it is using C order in memory (default in np)
-        self._Bz_array.shape = (self.N_sensors,)  # Can also use -1
-        if apply_field_mask:
-            LOGGER.info('Using field mask from the self.fieldMask array. '
-                        'Confirm that you are using the right mask by calling the generate_field_mask() method.')
-            Qmatrix = self.Q[self.fieldMask.reshape(-1)]
-            Bzdata = self._Bz_array[self.fieldMask.reshape(-1)]
-        else:
-            Qmatrix = self.Q
-            Bzdata = self._Bz_array
-
-        if method == 'np_pinv':
-            LOGGER.info('Using numpy.pinv for inversion')
-            self.IQ = np.linalg.pinv(Qmatrix, **method_kwargs)
-        elif method == 'sp_pinv' or method == 'sp_pinv2':
-            LOGGER.info('Using scipy.linalg.pinv for inversion')
-            self.IQ = slin.pinv(Qmatrix, **method_kwargs)
-        # elif method == 'tf_pinv':
-        #     if self.verbose:
-        #         print('Using tf.linalg.pinv for inversion')
-        #     self.IQ = tf.linalg.pinv(self.Q, rcond=rcond, **method_kwargs)
-        else:
-            raise ValueError(f'Method {method} not implemented')
-
-        # print('Bz_data shape OLD:', Bz_array.shape)
-        # print('Bz_data shape:', Bz_Data.shape)
-        # print('IQ shape:', IQ.shape)
-        self.inv_multipole_moments = np.dot(self.IQ, Bzdata)
-        self.inv_multipole_moments.shape = (self.N_particles, self._N_cols)
-        # print('mags:', mags.shape)
-
-        # Forward field
-        self.inv_Bz_array = np.matmul(self.Q, self.inv_multipole_moments.reshape(-1))
-        self.inv_Bz_array.shape = (self.Ny_surf, -1)
-
-        # Generate covariance matrix if sigma not none
-        if isinstance(sigma_field_noise, float):
-            self.covariance_matrix = (sigma_field_noise ** 2) * np.matmul(self.IQ, self.IQ.transpose())
-            # Compute the std deviation in the mag moments solutions
-            self.inv_moments_std = np.sqrt(np.diag(self.covariance_matrix))
-            # Reshape into (N_particles, N_multipoles) matrix
-            self.inv_moments_std.shape = (self.N_particles, -1)
->>>>>>> 97802b0b
-
-        # Assuming that Sx/Sy ranges correspond to the computed sizes for the scanning array
-        self._Bz_array.shape = (self.Sy_range.shape[0], -1)
-
-    def save_multipole_moments(self,
-                               save_name: str = 'TIME_STAMP',
-                               basedir: Union[Path, str] = '.',
-                               save_identifier: bool = False,
-                               save_moments_std: bool = False) -> None:
-        """Save the multipole values in `npz` files.
-
-        Values need to be computed using the `compute_inversion` method.
-
-        Parameters
-        ----------
-        save_name
-            File name of the `npz` file
-        basedir
-            Base directory where results are saved. Will be created if it
-            does not exist
-        save_identifier
-            Add a set identifier to the magnetic moments
-        save_moments_std
-            Add the standard deviation of the magnetic moments to the `npz`
-            file in case the `sigma_field_noise` was specified in the inversion
-        """
-        BASEDIR = Path(basedir)
-        BASEDIR.mkdir(exist_ok=True)
-
-        if save_name == 'TIME_STAMP':
-            fname = BASEDIR / f'InvMagQuad_{self.time_stamp}.npz'
-        else:
-            fname = BASEDIR / f'InvMagQuad_{save_name}.npz'
-
-        data_dict = dict(inv_multipole_moments=self.inv_multipole_moments)
-        if save_identifier and hasattr(self, 'identifier'):
-            data_dict['identifier'] = self.identifier
-        if save_moments_std:
-            data_dict['moments_std'] = self.inv_moments_std
-
-        np.savez(fname, **data_dict)
-
-
-# -----------------------------------------------------------------------------
-# DEPRECATED
-
-def dipole_field(dip_r, dip_m, pos_r):
-    """
-    Calculate magnetic flux B generated by dipole
-    with magnetic moment dip_m  (Am2)
-    located in position dip_r    (m)
-    at position  pos_r           (m)
-    unit of result is T
-    """
-    r = [pos_r[k] - dip_r[k] for k in range(3)]
-    rho2 = r[0] * r[0] + r[1] * r[1] + r[2] * r[2]
-    rho = np.sqrt(rho2)
-    sp = dip_m[0] * r[0] + dip_m[1] * r[1] + dip_m[2] * r[2]
-    f = 3e-7 * sp / (rho2 * rho2 * rho)
-    g = -1e-7 / (rho2 * rho)
-    return([f * r[k] + g * dip_m[k] for k in range(3)])
+from enum import EnumCheck
+import numpy as np
+import time
+# import datetime
+import json
+# from scipy.special import sph_harm
+import scipy.linalg as slin
+# import warnings
+# try:
+#     import tensorflow as tf
+# except ModuleNotFoundError:
+#     warnings.warn('Could not import Tensorflow')
+from pathlib import Path
+
+# CUDA modules for populating the suscept matrix (if available)
+try:
+    from .susceptibility_modules.cuda import cudalib as sus_cudalib
+    HASCUDA = True
+except ImportError:
+    HASCUDA = False
+
+# Suscept modules:
+from . import susceptibility_modules as sus_mods
+
+from typing import Optional
+from typing import Literal  # Working with Python >3.8
+from typing import Union    # Working with Python >3.8
+from collections.abc import Callable
+from . import plot_tools as pt
+
+# For the mask using image:
+import PIL
+import scipy.interpolate as si
+
+import logging
+# Notice this will inherit the params of the root looger in __init__
+LOGGER = logging.getLogger(__name__)
+
+# -----------------------------------------------------------------------------
+
+_SusOptions = Literal['spherical_harmonics_basis',
+                      'maxwell_cartesian_polynomials',
+                      'cartesian_spherical_harmonics',
+                      'spherical_harmonics_basis_area',
+                      'spherical_harmonics_basis_volume'
+                      ]
+_ExpOptions = Literal['dipole', 'quadrupole', 'octupole']
+_MethodOptions = Literal['numba', 'cuda']
+_InvMethodOps = Literal['np_pinv', 'sp_pinv', 'sp_pinv2', 'direct']
+
+
+class MultipoleInversion(object):
+    """Class to perform multipole inversions
+
+    Class to perform multipole inversions of a magnetic scan surface into
+    multiple magnetic sources located within a sample. Specifications of
+    the scan grid and the magnetic particles in the sample can be generated
+    using the `MagneticSample` class. The sensors of the magnetic scan surface
+    are modelled either as point sensors or sensor with cuboid shape (volume).
+    """
+
+    def __init__(self,
+                 sample_config_file: Union[str, Path],
+                 sample_arrays: Optional[Union[str, Path]],  # TODO: set to npz file
+                 expansion_limit: _ExpOptions = 'quadrupole',
+                 sus_functions_module: _SusOptions = 'spherical_harmonics_basis'
+                 ) -> None:
+        """
+        Parameters
+        ----------
+        sample_config_file
+            Path to a `json` file with the specifications of the scan grid and
+            the magnetic particles. The following keys are mandatory::
+                Scan height Hz
+                Scan area x-dimension Sx
+                Scan area y-dimension Sy
+                Scan x-step Sdx
+                Scan y-step Sdy
+                Number of particles
+                Time stamp
+            The following are optional::
+                Sensor origin x
+                Sensor origin y
+                Sensor dimensions
+            Sensor dimensions are required if a 2D or 3D sensor is used. The
+            sensor origins are the coordinates of the lower left sensor center,
+            in the scanning surface. By default it is `(0.0, 0.0)`. The sensor
+            grid in each dimension (`x` or `y`) is computed as multiples of
+            `Scan area / Scan step`
+        sample_arrays
+            An `npz` file containing the scan signal Bz and the particle
+            positions (magnetic sources). The file can contain other
+            information as well but it is not read here. If the two arrays are
+            not specified they can be set manually using the `Bz_array` and
+            `particle_positions` class variables.
+        expansion_limit
+            Higher order multipole term to compute the field contribution from
+            the potential of the magnetic particles. Options:
+                `dipole`, `quadrupole`, `octupole`
+        sus_functions_module
+            Spherical harmonic basis for the susceptibility matrix used for the
+            multipole inversion. The fully orthogonal and linearly independent
+            basis is the `spherical_harmonics_basis`. Other options are not
+            orthogonal but might be necessary for comparison. These modules
+            populate the forward matrix with the assumption that sensors are a
+            point, which can be seen as sensors with an area or volume where
+            the magnetic flux from the sources is treated as constant.
+            Alternatively, susceptibility modules ending with `_area` or
+            `_volume` model the sensors using a geometry with a higher
+            dimension, e.g. a rectangle, where the magnetic flux is integrated
+            within it. For details see the comments in the libraries in the
+            `sus_functions_module/` directory and the Notes.
+
+        Notes
+        -----
+        Mathematical details for the multipole inversion can be found in::
+
+            D. Cortés-Ortuño, K. Fabian, L. V. de Groot
+            Single Particle Multipole Expansions From Micromagnetic Tomography
+            G^3, 22(4), e2021GC009663 (2021)
+            https://agupubs.onlinelibrary.wiley.com/doi/abs/10.1029/2021GC009663
+
+        """
+
+        # Set the module from which to find the Bz susceptibility functions,
+        # which is specified using the sus_functions_module argument
+        self.sus_mod = getattr(sus_mods, sus_functions_module)
+
+        self._expansion_limit = 'dipole'  # set default value
+        self.expansion_limit = expansion_limit  # update def value
+
+        expected_arrays = ['Bz_array', 'particle_positions']
+        # self.Bz_array = np.empty(0)
+        self.particle_positions = None
+
+        # Any other array in the NPZ file will be loaded here
+        if sample_arrays:
+            data = np.load(sample_arrays)
+            for key, value in data.items():
+                setattr(self, key, value)
+
+            for key in expected_arrays:
+                if key not in data.keys():
+                    LOGGER.info(f'*{key}* array required for calculations. Set manually.')
+
+        # Optional sequence to set the origin of scan positions
+        # self.scan_origin = (0.0, 0.0)
+
+        # TODO: Wrap all key dict analysis in function??
+        #
+        # Load metadata
+        with open(sample_config_file, 'r') as f:
+            metadict = json.load(f)
+
+        # Set the following keys from the json file as class parameters with
+        # the 'value' as name, e.g. scan height is set in self.Hz
+        multInVDict = {"Scan height Hz": 'Hz',
+                       "Scan area x-dimension Sx": 'Sx',
+                       "Scan area y-dimension Sy": 'Sy',
+                       "Scan x-step Sdx": 'Sdx',
+                       "Scan y-step Sdy": 'Sdy',
+                       "Number of particles": 'N_particles',
+                       "Time stamp": 'time_stamp',
+                       # Set the variables sensor_origin_x / y  if
+                       # found in the json file dict, otherwise set them to 0.0
+                       "Sensor origin x": ('sensor_origin_x', 0.0),
+                       "Sensor origin y": ('sensor_origin_y', 0.0),
+                       # Sensor dimensions (empty tuple if not specified)
+                       "Sensor dimensions": ('sensor_dims', ()),
+                       }
+
+        for k, v in multInVDict.items():
+            if isinstance(v, tuple):
+                setattr(self, v[0], metadict.get(k, v[1]))
+            else:
+                setattr(self, v, metadict.get(k))
+
+            if k not in metadict.keys():
+                LOGGER.info(f'Parameter {k} not found in json file')
+                # For dict keys in multInVDict that have a default value: inform use of def value
+                if isinstance(v, tuple):
+                    LOGGER.info(f'Setting {k} value to {v[1]}')
+
+        for k in metadict.keys():
+            if k not in multInVDict.keys():
+                print(f'Not using parameter {k} in json file')
+                LOGGER.info(f'Not using parameter {k} in json file')
+
+        self.generate_measurement_mesh()
+
+        # Instantiate the forward matrix
+        self.Q = np.empty(0)
+
+    @property
+    def expansion_limit(self):
+        return self._expansion_limit
+
+    @expansion_limit.setter
+    def expansion_limit(self, string_value: str):
+        # This will determine the number of columns in the forward calculation
+        if string_value == 'dipole':
+            self._N_cols = 3
+        elif string_value == 'quadrupole':
+            self._N_cols = 8
+        elif string_value == 'octupole':
+            self._N_cols = 15
+        else:
+            raise Exception('Specify a valid expansion limit for the multipole calculation')
+        self._expansion_limit = string_value
+
+        # Reset the Q matrix whose size depends on _N_cols
+        self.Q = np.empty(0)
+
+
+    @property
+    def Bz_array(self):
+        return self._Bz_array
+
+    @Bz_array.setter
+    def Bz_array(self, Bz_array: np.ndarray):
+        """
+        """
+        self._Bz_array = Bz_array
+        LOGGER.info(f'Bz data matrix size    : {self._Bz_array.shape[0]} x {self._Bz_array.shape[1]}')
+        LOGGER.info('Bz data memory         : {:.4f} Mb'.format(self._Bz_array.nbytes / (1024 * 1024)))
+
+        # TODO: Problem here if Bz array was not specified::
+        # Generate field mask array with True everywhere as default
+        LOGGER.warning('Bz array set. Setting raw fieldMask array')
+        self.fieldMask = np.ones_like(self._Bz_array).astype(bool)
+
+    def generate_measurement_mesh(self):
+        """Generate coordinates for the measurement mesh
+
+        The number of grid points in each direction (`xy`) are calculated by
+        rounding the lateral size by the grid step size, e.g. `round(Sx / Sdx)`
+        """
+
+        # TODO: Check that Sx/Sy correspond to the dimensions of the Bz array
+        # Generate measurement mesh
+        self.Sx_range = self.sensor_origin_x + np.arange(round(self.Sx / self.Sdx)) * self.Sdx
+        self.Sy_range = self.sensor_origin_y + np.arange(round(self.Sy / self.Sdy)) * self.Sdy
+        self.Nx_surf = len(self.Sx_range)
+        self.Ny_surf = len(self.Sy_range)
+
+        LOGGER.info('Scanning array sizes (row x col)')
+        LOGGER.info(f'Computed Sx x Sy sizes : {len(self.Sy_range)} x {len(self.Sx_range)}')
+
+        self.N_sensors = self.Nx_surf * self.Ny_surf
+
+        # TODO: Check the memory usage by saving the scan positions matrix 
+        self.scan_positions = np.ones((self.N_sensors, 3))
+        X_pos, Y_pos = np.meshgrid(self.Sx_range, self.Sy_range)
+        self.scan_positions[:, :2] = np.stack((X_pos, Y_pos), axis=2).reshape(-1, 2)
+        self.scan_positions[:, 2] *= self.Hz
+        LOGGER.info('Scan positions array memory: {:.4f} Mb'.format(self.scan_positions.nbytes / (1024 * 1024)))
+
+    def generate_forward_matrix(self, optimization: _MethodOptions = 'numba'):
+        """
+        Generate the forward matrix adding the field contribution from all
+        the particles for every grid point at the scan surface. The field is
+        computed from the scalar potential of the particles approximated with
+        the multipole expansion up to the order specified by
+        self.expansion_limit
+
+        Parameters
+        ----------
+        optimization
+            The method to optimize the calculation of the matrix elements:
+            `numba` or `cuda`
+
+        Notes
+        -----
+        In case of using one of the `_area` or `_volume` susceptibility
+        modules, where the sensor is modelled in 2D or 3D, remember to specify
+        the `self.sensor_dims` tuple with the dimensions of the sensor
+        """
+        # WARNING: Not checking wrong types here, we rely on Type hints
+
+        # Moment vec m = [mx[0], my[0], mz[0], ... , mx[N-1], my[N-1], mz[N-1]]
+        # Position vector  p = [(x[0], y[0]),  ... , x[
+        # Generate  forward matrix
+        # Q[i, j] =
+
+        # The total flux array according to the specified expansion limit
+        self.Q = np.zeros(shape=(self.N_sensors, self._N_cols * self.N_particles))
+        LOGGER.info('Green matrix memory: {:.4f} Mb'.format(self.Q.nbytes / (1024 * 1024)))
+
+        # print('pos array:', particle_positions.shape)
+        t0 = time.time()
+
+        mp_order = {'dipole': 1, 'quadrupole': 2, 'octupole': 3}
+
+        if optimization == 'cuda':
+            if len(self.sensor_dims) == 0:
+                if HASCUDA is False:
+                    raise RuntimeError('The cuda method is not available. Stopping calculation')
+
+                # Verbose only if logger is NOTSET, DEBUG or INFO
+                verb = 1 if LOGGER.level <= 20 else 0
+                sus_cudalib.SHB_populate_matrix(self.particle_positions,
+                                                self.scan_positions,
+                                                self.Q,
+                                                self.N_particles, self.N_sensors,
+                                                mp_order[self.expansion_limit],
+                                                verb)
+
+        # For all the particles, whose positions are stored in the pos array
+        # (N_particles x 3), compute the dipole (3 terms), quadrupole (5 terms)
+        # or octupole (7 terms) contributions. Here we populate the Q array
+        # using the numba-optimised susceptibility functions
+        elif optimization == 'numba':
+            if len(self.sensor_dims) == 0:
+                self.sus_mod.dipole_Bz_sus(self.particle_positions, self.scan_positions,
+                                           self.Q, self._N_cols)
+                if self.expansion_limit in ['quadrupole', 'octupole']:
+                    self.sus_mod.quadrupole_Bz_sus(self.particle_positions,
+                                                   self.scan_positions,
+                                                   self.Q, self._N_cols)
+                if self.expansion_limit in ['octupole']:
+                    self.sus_mod.octupole_Bz_sus(self.particle_positions,
+                                                 self.scan_positions,
+                                                 self.Q, self._N_cols)
+
+            # AREA SENSOR
+            elif len(self.sensor_dims) == 2:
+                if self._expansion_limit == 'octupole':
+                    self.Q = np.empty(0)
+                    raise ValueError('Octupole expansion_limit for area sensors not implemented')
+                self.sus_mod.multipole_Bz_sus(self.particle_positions, self.scan_positions,
+                                              self.Q, self._N_cols,
+                                              *self.sensor_dims,
+                                              mp_order[self.expansion_limit]
+                                              )
+                aream = 1 / (4 * self.sensor_dims[0] * self.sensor_dims[1])
+                # Convert area flux to average flux per sensor
+                np.multiply(self.Q, aream, out=self.Q)
+
+            # VOLUME SENSOR
+            elif len(self.sensor_dims) == 3:
+                if self._expansion_limit == 'octupole':
+                    self.Q = np.empty(0)
+                    raise ValueError('Octupole expansion_limit for volume sensors not implemented')
+                self.sus_mod.multipole_Bz_sus(self.particle_positions, self.scan_positions,
+                                              self.Q, self._N_cols,
+                                              *self.sensor_dims,
+                                              mp_order[self.expansion_limit]
+                                              )
+                volm = 1 / (8 * self.sensor_dims[0] * self.sensor_dims[1] * self.sensor_dims[2])
+                # Convert volume flux to average flux per sensor
+                np.multiply(self.Q, volm, out=self.Q)
+            else:
+                raise ValueError('Wrong sensor dimensions')
+        else:
+            raise ValueError(f'Optimization {optimization} not valid')
+
+        t1 = time.time()
+        LOGGER.info(f'Generation of Q matrix took: {t1 - t0:.4f} s')
+        # print('Q shape:', Q.shape)
+
+
+    def generate_field_mask(self, fieldMaskTool: Union[Callable[[np.ndarray], bool], np.ndarray, str, Path]):
+        """Creates a mask array for the Bz field array
+
+        Parameters
+        ----------
+        fieldMaskTool
+            This method accepts different ways to create a filter where no data
+            is specified.  FUNCTION: define a function that depends on
+            `r=(x,y)` as argument, which returns `True` for sites with data and
+            `False` where data is filtered. ARRAY: which has the same
+            dimensions as the `Bz` scanning data array, and where True/False or
+            1/0 is for sites with/without data. STR or PATH: to an image file
+            in black and white, where black pixels are specified for sensor
+            data that is filtered/removed.
+        """
+
+        # Function of 2 variables (scanning field plane): x,y
+        if callable(fieldMaskTool):
+            self.fieldMask.shape = (-1)
+            for i, r in enumerate(self.scan_positions[:, :2]):
+                self.fieldMask[i] = fieldMaskTool(r)
+            self.fieldMask.shape = (self.Sy_range.shape[0], -1)
+        # Numpy array:
+        elif isinstance(fieldMaskTool, np.ndarray):
+            # Check that shapes are the same; np also checks that it can copy correctly
+            if not (fieldMaskTool.shape[0] == self.fieldMask.shape[0]
+                    and fieldMaskTool.shape[1] == self.fieldMask.shape[1]):
+                raise ValueError('Array fieldMaskTool does not match Bz array'
+                                 f' with shape {self.fieldMask.shape[0]} x {self.fieldMask.shape[1]}')
+            else:
+                self.fieldMask[:] = fieldMaskTool
+        elif isinstance(fieldMaskTool, (str, Path)):
+            # if self.verbose:
+            #     print('Using image')
+
+            # Error opening file is handled by PIL.Image
+            with PIL.Image.open(fieldMaskTool) as imFile:
+                # Make a two color map by converting the image
+                # im = imFile.convert(mode='P', palette=PIL.Image.Palette.ADAPTIVE, colors=2)
+                # imFile.load()
+                imFile = PIL.ImageChops.invert(imFile)  # Invert white/black to get 1 at white pixels, 0 at black
+                imFile = imFile.convert(mode='P', palette=PIL.Image.Palette.ADAPTIVE, colors=2)
+                # NOTE: PILlow image loading sets y axis in the opposite direction c/t Cartesian axes
+                im_arr = np.asarray(imFile)[::-1, :]
+
+            if not ((im_arr.shape[0] == self.fieldMask.shape[0]) and 
+                    (im_arr.shape[1] == self.fieldMask.shape[1])):
+                LOGGER.info('Interpolating image into mask')
+
+                # NOTE: the xrange is discretized bythe number of columns
+                im_xrange = np.linspace(self.Sx_range[0], self.Sx_range[-1], im_arr.shape[1])
+                im_yrange = np.linspace(self.Sy_range[0], self.Sy_range[-1], im_arr.shape[0])
+                # im_positions = np.ones((self.N_sensors, 2))
+                # X_pos, Y_pos = np.meshgrid(im_xrange, im_yrange)
+                # im_positions[:, :2] = np.stack((X_pos, Y_pos), axis=2).reshape(-1, 2)
+                # im_positions[:, 2] *= self.Hz
+
+                # NOTE: Easier: use rescaling from PILLOW
+                # imRes = im.resize(size=(self.Sx_range.shape[0], self.Sy_range.shape[0]),
+                #                   resample=PIL.Image.Resampling.NEAREST)
+                # imRes = imRes.convert(mode='P', palette=PIL.Image.Palette.ADAPTIVE, colors=2)
+
+                # More precise: use scipy interpolation in 2D; the method uses np.meshgrid with
+                # indexing='ij' (matrix order), so the row coordinate increases first. To fit the image, we have
+                # to transpose the image array
+                interp = si.RegularGridInterpolator((im_xrange, im_yrange), im_arr.T, method='nearest') 
+                idata = interp(self.scan_positions[:, [0, 1]])
+                # Reshape to recover the mask with Cartesian axes coordinates
+                self.fieldMask[:] = idata.reshape(self.Sy_range.shape[0], -1)
+
+            else:
+                LOGGER.info('Using the specified image with original resolution')
+                self.fieldMask[:] = im_arr
+
+        # Expect that the array only contain 0s and 1s
+        self.fieldMask.astype(bool)
+
+
+    def compute_inversion(self,
+                          method: _InvMethodOps = 'sp_pinv',
+                          apply_field_mask: bool = False,
+                          sigma_field_noise: Optional[float] = None,
+                          **method_kwargs
+                          ):
+        """
+        Computes the multipole inversion. Results are saved in the
+        `inv_multipole_moments` and `inv_Bz_array` variables. This method
+        requires the generation of the `Q` matrix, hence the
+        `generate_forward_matrix` method using `numba` is called if `Q` has not
+        been set. To optimize the calculation of `Q`, call the function before
+        this method.
+
+        Parameters
+        ----------
+        method
+            The numerical method to perform the inversion. Options:
+                np_pinv  -> Numpy's pinv
+                sp_pinv  -> Scipy's pinv (not recommended -> memory issues)
+                sp_pinv2 -> Scipy's pinv2 (this will call sp_pinv instead)
+                direct   -> direct inverse (quickest and most memory efficient)
+        apply_field_mask
+            Set `True` if a masking array is used for the magnetic field. The
+            mask must be created using the `generate_field_mask` method, which
+            sets the `self.fieldMask` array for the `Bz` field. Values labeled
+            as `False` are ignored.
+        sigma_field_noise
+            If a `float` is specified, a covariance matrix is produced and
+            stored in the `covariance_matrix` variable. This matrix uses
+            the value of `sigma` as the standard deviation of uncorrelated
+            noise in the magnetic flux field. Units are T m^2. In addition, the
+            standard deviation of the magnetic moments are calculated and
+            stored in the `inv_moments_std` 2D array where every row has the
+            results per grain. For details, see
+            [F. Out et al. Geochemistry, Geophysics, Geosystems 23(4). 2022]
+        **method_kwargs
+            Extra parameters passed to Numpy or Scipy functions. For Numpy, the
+            tolerance can be set using `rcond` while for `Scipy` it is
+            recommended to use `atol` and `rtol`. See their documentations for
+            detailed information.
+        """
+        if self.Q.size == 0:
+            LOGGER.info('Generating forward matrix')
+            self.generate_forward_matrix()
+
+        #idx = np.arange(len(self.Q))
+        #if mask is not None:
+        #    assert len(mask) == len(self.Q), ('mask has incorrect length, '
+        #                                      f'should be: {len(self.Q)}')
+        #    idx = np.where(mask == 0)[0]
+
+        # Reshape Bz (without copy!) to pass it to the C/cuda/numba libraries
+        # NOTE: This reshape of Bz_array assumes it is using C order in memory (default in np)
+
+
+        self._Bz_array.shape = (self.N_sensors,)  # Can also use -1
+        if apply_field_mask:
+            LOGGER.info('Using field mask from the self.fieldMask array. '
+                        'Confirm that you are using the right mask by calling the generate_field_mask() method.')
+            Qmatrix = self.Q[self.fieldMask.reshape(-1)]
+            Bzdata = self._Bz_array[self.fieldMask.reshape(-1)]
+        else:
+            Qmatrix = self.Q
+            Bzdata = self._Bz_array
+
+        if method == 'direct':
+            LOGGER.info('Using direct inversion')
+            self.inv_multipole_moments, res, rnk, s = slin.lstsq(
+                self.Q, Bz_Data, **method_kwargs)
+            self.inv_multipole_moments.shape = (self.N_particles, self._N_cols)
+            # Forward field
+            self.inv_Bz_array = np.matmul(self.Q, self.inv_multipole_moments.reshape(-1))
+            self.inv_Bz_array.shape = (self.Ny_surf, self.Nx_surf)
+        else:
+            if method == 'np_pinv':
+                LOGGER.info('Using numpy.pinv for inversion')
+                self.IQ = np.linalg.pinv(Qmatrix, **method_kwargs)
+            elif method == 'sp_pinv' or method == 'sp_pinv2':
+                LOGGER.info('Using scipy.linalg.pinv for inversion')
+                self.IQ = slin.pinv(Qmatrix, **method_kwargs)
+            # elif method == 'tf_pinv':
+            #     if self.verbose:
+            #         print('Using tf.linalg.pinv for inversion')
+            #     self.IQ = tf.linalg.pinv(self.Q, rcond=rcond, **method_kwargs)
+            else:
+                raise ValueError(f'Method {method} not implemented')
+
+            self.inv_multipole_moments = np.dot(self.IQ, Bzdata)
+            self.inv_multipole_moments.shape = (self.N_particles, self._N_cols)
+
+            # Forward field
+            self.inv_Bz_array = np.matmul(self.Q, self.inv_multipole_moments.reshape(-1))
+            self.inv_Bz_array.shape = (self.Ny_surf, -1)
+
+            # Generate covariance matrix if sigma not none
+            if isinstance(sigma_field_noise, float):
+                self.covariance_matrix = (sigma_field_noise ** 2) * np.matmul(self.IQ, self.IQ.transpose())
+                # Compute the std deviation in the mag moments solutions
+                self.inv_moments_std = np.sqrt(np.diag(self.covariance_matrix))
+                # Reshape into (N_particles, N_multipoles) matrix
+                self.inv_moments_std.shape = (self.N_particles, -1)
+
+        # Assuming that Sx/Sy ranges correspond to the computed sizes for the scanning array
+        self._Bz_array.shape = (self.Sy_range.shape[0], -1)
+
+    def save_multipole_moments(self,
+                               save_name: str = 'TIME_STAMP',
+                               basedir: Union[Path, str] = '.',
+                               save_identifier: bool = False,
+                               save_moments_std: bool = False) -> None:
+        """Save the multipole values in `npz` files.
+
+        Values need to be computed using the `compute_inversion` method.
+
+        Parameters
+        ----------
+        save_name
+            File name of the `npz` file
+        basedir
+            Base directory where results are saved. Will be created if it
+            does not exist
+        save_identifier
+            Add a set identifier to the magnetic moments
+        save_moments_std
+            Add the standard deviation of the magnetic moments to the `npz`
+            file in case the `sigma_field_noise` was specified in the inversion
+        """
+        BASEDIR = Path(basedir)
+        BASEDIR.mkdir(exist_ok=True)
+
+        if save_name == 'TIME_STAMP':
+            fname = BASEDIR / f'InvMagQuad_{self.time_stamp}.npz'
+        else:
+            fname = BASEDIR / f'InvMagQuad_{save_name}.npz'
+
+        data_dict = dict(inv_multipole_moments=self.inv_multipole_moments)
+        if save_identifier and hasattr(self, 'identifier'):
+            data_dict['identifier'] = self.identifier
+        if save_moments_std:
+            data_dict['moments_std'] = self.inv_moments_std
+
+        np.savez(fname, **data_dict)
+
+
+# -----------------------------------------------------------------------------
+# DEPRECATED
+
+def dipole_field(dip_r, dip_m, pos_r):
+    """
+    Calculate magnetic flux B generated by dipole
+    with magnetic moment dip_m  (Am2)
+    located in position dip_r    (m)
+    at position  pos_r           (m)
+    unit of result is T
+    """
+    r = [pos_r[k] - dip_r[k] for k in range(3)]
+    rho2 = r[0] * r[0] + r[1] * r[1] + r[2] * r[2]
+    rho = np.sqrt(rho2)
+    sp = dip_m[0] * r[0] + dip_m[1] * r[1] + dip_m[2] * r[2]
+    f = 3e-7 * sp / (rho2 * rho2 * rho)
+    g = -1e-7 / (rho2 * rho)
+    return([f * r[k] + g * dip_m[k] for k in range(3)])