--- conflicted
+++ resolved
@@ -202,27 +202,15 @@
 if __name__ == '__main__':
     # fw_model_fun()
 
-<<<<<<< HEAD
     # test_inversion_single_dipole_numba(limit='dipole')
     # test_inversion_single_dipole_numba(limit='quadrupole')
     # test_inversion_single_dipole_numba(limit='octupole')
 
     # test_compare_cuda_numba_populate_array(limit='octupole')
-=======
-    test_inversion_single_dipole_numba(limit='dipole')
-    test_inversion_single_dipole_numba(limit='quadrupole')
-    test_inversion_single_dipole_numba(limit='octupole')
->>>>>>> c3074c58
 
     # test_inversion_single_dipole_cuda(limit='dipole')
     # test_inversion_single_dipole_cuda(limit='quadrupole')
     # test_inversion_single_dipole(limit='octupole')
 
-<<<<<<< HEAD
     test_inversion_single_dipole_numba(limit='quadrupole')
-    test_inversion_single_dipole_numba_sensor_3D('quadrupole')
-=======
-    test_inversion_single_dipole_cuda(limit='dipole')
-    test_inversion_single_dipole_cuda(limit='quadrupole')
-    test_inversion_single_dipole_cuda(limit='octupole')
->>>>>>> c3074c58
+    test_inversion_single_dipole_numba_sensor_3D('quadrupole')